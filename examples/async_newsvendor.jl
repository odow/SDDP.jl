--- conflicted
+++ resolved
@@ -39,47 +39,6 @@
 
 end
 
-<<<<<<< HEAD
-# Initialise SDDP Model
-m = SDDPModel(
-        sense             = :Max,
-        stages            = 3,
-        objective_bound   = 1000,
-        markov_transition = Transition,
-        risk_measure      = NestedAVaR(
-                             beta   = 0.6,
-                             lambda = 0.5
-                             ),
-        solver          = ClpSolver()
-                                                ) do sp, stage, markov_state
-
-    # ====================
-    #   State variable
-    @state(sp, 0 <= stock <= 100, stock0==5)
-
-    # ====================
-    #   Other variables
-    @variables(sp, begin
-        buy  >= 0  # Quantity to buy
-        sell >= 0  # Quantity to sell
-    end)
-
-    # ====================
-    #   Noises
-    @rhsnoises(sp, D=Demand[stage,:], begin
-        sell <= D
-        sell >= 0.5D
-    end)
-
-    # ====================
-    #   Objective
-    stageobjective!(sp, sell * RetailPrice - buy * PurchasePrice[markov_state])
-
-    # ====================
-    #   Dynamics constraint
-    @constraint(sp, stock == stock0 + buy - sell)
-
-=======
 function createmodel(risk_measure)
     # Initialise SDDP Model
     m = SDDPModel(
@@ -104,21 +63,20 @@
 
         # ====================
         #   Noises
-        @noises(sp, D=Demand[stage,:], begin
+        @rhsnoises(sp, D=Demand[stage,:], begin
             sell <= D
             sell >= 0.5D
         end)
 
         # ====================
         #   Objective
-        stageobjective!(sp, sell * RetailPrice - buy * PurchasePrice[markov_state])
+        @stageobjective(sp, sell * RetailPrice - buy * PurchasePrice[markov_state])
 
         # ====================
         #   Dynamics constraint
         @constraint(sp, stock == stock0 + buy - sell)
 
     end
->>>>>>> 0e75224d
 end
 
 m = createmodel(NestedAVaR(beta   = 0.6, lambda = 0.5))
