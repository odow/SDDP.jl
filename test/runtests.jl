#  Copyright 2017-19, Oscar Dowson.
#  This Source Code Form is subject to the terms of the Mozilla Public
#  License, v. 2.0. If a copy of the MPL was not distributed with this
#  file, You can obtain one at http://mozilla.org/MPL/2.0/.

using SDDP, Test, Random

function read_dir(dir, exclude = String[])
    return filter(s->!(s in exclude) && endswith(s, ".jl"), readdir(dir))
end

const EXCLUDED_EXAMPLES = [
    "inventory_management.jl",
    "daniel_hydro_complete.jl",
    "partially_observable_paper.jl",
<<<<<<< HEAD
    "msppy_hydro_thermal.jl"
=======
    "tiger_problem.jl"
>>>>>>> a4f476cd
]

const EXAMPLES_DIR = joinpath(dirname(dirname(@__FILE__)), "examples")

@testset "SDDP.jl" begin
    @testset "Unit Tests" begin
        @testset "plugins/$(file)" for file in read_dir("plugins")
            include(joinpath("plugins", file))
        end
        @testset "$(file)" for file in read_dir(".", ["runtests.jl"])
            include(file)
        end
    end

    @testset "Examples" begin
        @testset "$example" for example in read_dir(EXAMPLES_DIR, EXCLUDED_EXAMPLES)
            Random.seed!(12345)
            include(joinpath(EXAMPLES_DIR, example))
        end
    end
end<|MERGE_RESOLUTION|>--- conflicted
+++ resolved
@@ -10,14 +10,11 @@
 end
 
 const EXCLUDED_EXAMPLES = [
+    "daniel_hydro_complete.jl",
     "inventory_management.jl",
-    "daniel_hydro_complete.jl",
+    "msppy_hydro_thermal.jl",
     "partially_observable_paper.jl",
-<<<<<<< HEAD
-    "msppy_hydro_thermal.jl"
-=======
     "tiger_problem.jl"
->>>>>>> a4f476cd
 ]
 
 const EXAMPLES_DIR = joinpath(dirname(dirname(@__FILE__)), "examples")
