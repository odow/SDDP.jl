--- conflicted
+++ resolved
@@ -10,13 +10,8 @@
 end
 
 const EXCLUDED_EXAMPLES = [
-<<<<<<< HEAD
-    "inventory_management.jl",
-=======
-    "daniel_hydro_complete.jl",
     "inventory_management.jl",
     "msppy_hydro_thermal.jl",
->>>>>>> f918e7e1
     "partially_observable_paper.jl",
     "tiger_problem.jl"
 ]
